package org.airsonic.player.dao;

import org.airsonic.player.TestCaseUtils.TestDao;
import org.airsonic.player.util.HomeRule;
import org.junit.ClassRule;
import org.junit.runner.RunWith;
import org.springframework.beans.factory.annotation.Autowired;
import org.springframework.boot.test.context.SpringBootTest;
import org.springframework.context.annotation.Import;
import org.springframework.jdbc.core.JdbcTemplate;
import org.springframework.test.context.junit4.SpringRunner;
import org.springframework.transaction.annotation.Transactional;

@RunWith(SpringRunner.class)
@SpringBootTest
<<<<<<< HEAD
@Import(TestDao.class)
=======
@Transactional
>>>>>>> 0d83c0b7
public class DaoTestCaseBean2 {
    @ClassRule
    public static final HomeRule airsonicRule = new HomeRule();

    @Autowired
<<<<<<< HEAD
    TestDao testDao;

    JdbcTemplate getJdbcTemplate() {
        return testDao.getJdbcTemplate();
=======
    JdbcTemplate jdbcTemplate;

    JdbcTemplate getJdbcTemplate() {
        return jdbcTemplate;
>>>>>>> 0d83c0b7
    }
}<|MERGE_RESOLUTION|>--- conflicted
+++ resolved
@@ -13,26 +13,16 @@
 
 @RunWith(SpringRunner.class)
 @SpringBootTest
-<<<<<<< HEAD
 @Import(TestDao.class)
-=======
 @Transactional
->>>>>>> 0d83c0b7
 public class DaoTestCaseBean2 {
     @ClassRule
     public static final HomeRule airsonicRule = new HomeRule();
 
     @Autowired
-<<<<<<< HEAD
     TestDao testDao;
 
     JdbcTemplate getJdbcTemplate() {
         return testDao.getJdbcTemplate();
-=======
-    JdbcTemplate jdbcTemplate;
-
-    JdbcTemplate getJdbcTemplate() {
-        return jdbcTemplate;
->>>>>>> 0d83c0b7
     }
 }