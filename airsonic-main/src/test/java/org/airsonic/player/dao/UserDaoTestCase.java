package org.airsonic.player.dao;

import org.airsonic.player.domain.AvatarScheme;
import org.airsonic.player.domain.TranscodeScheme;
import org.airsonic.player.domain.User;
import org.airsonic.player.domain.UserCredential;
import org.airsonic.player.domain.UserCredential.App;
import org.airsonic.player.domain.UserSettings;
import org.junit.Before;
import org.junit.Test;
import org.springframework.beans.factory.annotation.Autowired;
import org.springframework.dao.DataIntegrityViolationException;
import org.springframework.transaction.annotation.Propagation;
import org.springframework.transaction.annotation.Transactional;

import java.time.Instant;
import java.util.List;
import java.util.Locale;

import static org.assertj.core.api.Assertions.assertThat;
import static org.assertj.core.api.Assertions.assertThatExceptionOfType;
import static org.junit.Assert.assertEquals;
import static org.junit.Assert.assertNull;


/**
 * Unit test of {@link UserDao}.
 *
 * @author Sindre Mehus
 */
public class UserDaoTestCase extends DaoTestCaseBean2 {

    @Autowired
    UserDao userDao;

    @Before
    public void setUp() {
        getJdbcTemplate().execute("delete from user_role");
        getJdbcTemplate().execute("delete from user_credentials");
        getJdbcTemplate().execute("delete from " + userDao.getUserTable());
    }

    @Test
    public void testCreateUser() {
        User user = new User("sindre", "sindre@activeobjects.no", false, 1000L, 2000L, 3000L);
        user.setAdminRole(true);
        user.setCommentRole(true);
        user.setCoverArtRole(true);
        user.setDownloadRole(false);
        user.setPlaylistRole(true);
        user.setUploadRole(false);
        user.setPodcastRole(true);
        user.setStreamRole(true);
        user.setJukeboxRole(true);
        user.setSettingsRole(true);
        UserCredential uc = new UserCredential("sindre", "sindre", "secret", "noop", App.AIRSONIC);
        userDao.createUser(user, uc);

        User newUser = userDao.getAllUsers().get(0);
        assertThat(newUser).isEqualToComparingFieldByField(user);
        assertThat(userDao.getCredentials("sindre", App.AIRSONIC).get(0)).isEqualToComparingFieldByField(uc);
    }

    @Test
    public void testCreateUserTransactionalError() {
        User user = new User("muff1nman", "noemail") {
            @Override
            public boolean isPlaylistRole() {
                throw new RuntimeException();
            }
        };

        user.setAdminRole(true);
        UserCredential uc = new UserCredential("muff1nman", "muff1nman", "secret", "noop", App.AIRSONIC);

        assertThatExceptionOfType(RuntimeException.class).isThrownBy(() -> createTestUser(user, uc));
        assertThat(userDao.getUserByName("muff1nman", true)).isNull();

        User user2 = new User("muff1nman", "noemail");
        UserCredential uc2 = new UserCredential("muff1nman", "muff1nman", "secret", "noop", App.AIRSONIC) {
            @Override
            public String getCredential() {
                throw new RuntimeException();
            }
        };

        assertThatExceptionOfType(RuntimeException.class).isThrownBy(() -> createTestUser(user2, uc2));
        assertThat(userDao.getUserByName("muff1nman", true)).isNull();
    }

    @Transactional(propagation = Propagation.REQUIRES_NEW)
    private void createTestUser(User user, UserCredential uc) {
        userDao.createUser(user, uc);
    }

    @Test
    public void testUpdateUser() {
        User user = new User("sindre", null);
        user.setAdminRole(true);
        user.setCommentRole(true);
        user.setCoverArtRole(true);
        user.setDownloadRole(false);
        user.setPlaylistRole(true);
        user.setUploadRole(false);
        user.setPodcastRole(true);
        user.setStreamRole(true);
        user.setJukeboxRole(true);
        user.setSettingsRole(true);
        UserCredential uc = new UserCredential("sindre", "sindre", "secret", "noop", App.AIRSONIC);
        userDao.createUser(user, uc);

        user.setEmail("sindre@foo.bar");
        user.setLdapAuthenticated(true);
        user.setBytesStreamed(1);
        user.setBytesDownloaded(2);
        user.setBytesUploaded(3);
        user.setAdminRole(false);
        user.setCommentRole(false);
        user.setCoverArtRole(false);
        user.setDownloadRole(true);
        user.setPlaylistRole(false);
        user.setUploadRole(true);
        user.setPodcastRole(false);
        user.setStreamRole(false);
        user.setJukeboxRole(false);
        user.setSettingsRole(false);
        userDao.updateUser(user);

        assertThat(userDao.getAllUsers().get(0)).isEqualToComparingFieldByField(user);
        assertThat(userDao.getCredentials("sindre", App.AIRSONIC).get(0)).isEqualToComparingFieldByField(uc);
    }

    @Test
    public void testUpdateCredential() {
        User user = new User("sindre", null);
        user.setAdminRole(true);
        user.setCommentRole(true);
        user.setCoverArtRole(true);
        user.setDownloadRole(false);
        UserCredential uc = new UserCredential("sindre", "sindre", "secret", "noop", App.AIRSONIC);
        userDao.createUser(user, uc);

        UserCredential newCreds = new UserCredential(uc);
        newCreds.setCredential("foo");

        userDao.updateCredential(uc, newCreds);

        assertThat(userDao.getAllUsers().get(0)).isEqualToComparingFieldByField(user);
        assertThat(userDao.getCredentials("sindre", App.AIRSONIC).get(0)).isEqualToComparingFieldByField(newCreds);
    }

    @Test
    public void testGetUserByName() {
        User user = new User("sindre", null);
        userDao.createUser(user, new UserCredential("sindre", "sindre", "secret", "noop", App.AIRSONIC));

        assertThat(userDao.getUserByName("sindre", true)).isEqualToComparingFieldByField(user);

        assertNull("Error in getUserByName().", userDao.getUserByName("sindre2", true));
<<<<<<< HEAD
        assertNotNull("Error in getUserByName().", userDao.getUserByName("sindre ", true));
=======
        assertNull("Error in getUserByName().", userDao.getUserByName("Sindre ", true));
>>>>>>> 5a4e5084
        assertNull("Error in getUserByName().", userDao.getUserByName("bente", true));
        assertNull("Error in getUserByName().", userDao.getUserByName("", true));
        assertNull("Error in getUserByName().", userDao.getUserByName(null, true));
    }

    @Test
    public void testDeleteUser() {
        assertEquals("Wrong number of users.", 0, userDao.getAllUsers().size());

        userDao.createUser(new User("sindre", null), new UserCredential("sindre", "sindre", "secret", "noop", App.AIRSONIC));
        assertEquals("Wrong number of users.", 1, userDao.getAllUsers().size());

        userDao.createUser(new User("bente", null), new UserCredential("bente", "bente", "secret", "noop", App.AIRSONIC));
        assertEquals("Wrong number of users.", 2, userDao.getAllUsers().size());

        userDao.deleteUser("sindre");
        assertEquals("Wrong number of users.", 1, userDao.getAllUsers().size());

        userDao.deleteUser("bente");
        assertEquals("Wrong number of users.", 0, userDao.getAllUsers().size());
    }

    @Test
    public void testGetRolesForUser() {
        User user = new User("sindre", null);
        user.setAdminRole(true);
        user.setCommentRole(true);
        user.setPodcastRole(true);
        user.setStreamRole(true);
        user.setSettingsRole(true);
        userDao.createUser(user, new UserCredential("sindre", "sindre", "secret", "noop", App.AIRSONIC));

        List<String> roles = userDao.getRolesForUser("sindre");
        assertThat(roles).containsExactly("admin", "comment", "podcast", "stream", "settings");
    }

    @Test
    public void testUserSettings() {
        assertNull("Error in getUserSettings.", userDao.getUserSettings("sindre"));

        assertThatExceptionOfType(DataIntegrityViolationException.class)
                .isThrownBy(() -> updateUserSettings(new UserSettings("sindre")));

        userDao.createUser(new User("sindre", null), new UserCredential("sindre", "sindre", "secret", "noop", App.AIRSONIC));
        assertNull("Error in getUserSettings.", userDao.getUserSettings("sindre"));

        UserSettings settings = new UserSettings("sindre");
        userDao.updateUserSettings(settings);
        UserSettings userSettings = userDao.getUserSettings("sindre");
        assertThat(userSettings).usingRecursiveComparison().isEqualTo(settings);

        settings = new UserSettings("sindre");
        settings.setLocale(Locale.SIMPLIFIED_CHINESE);
        settings.setThemeId("midnight");
        settings.setBetaVersionNotificationEnabled(true);
        settings.setSongNotificationEnabled(false);
        settings.setShowSideBar(true);
        settings.getMainVisibility().setBitRateVisible(true);
        settings.getPlaylistVisibility().setYearVisible(true);
        settings.setLastFmEnabled(true);
        settings.setListenBrainzEnabled(true);
        settings.setTranscodeScheme(TranscodeScheme.MAX_192);
        settings.setShowNowPlayingEnabled(false);
        settings.setSelectedMusicFolderId(3);
        settings.setPartyModeEnabled(true);
        settings.setNowPlayingAllowed(true);
        settings.setAvatarScheme(AvatarScheme.SYSTEM);
        settings.setSystemAvatarId(1);
        settings.setChanged(Instant.ofEpochMilli(9412L));
        settings.setKeyboardShortcutsEnabled(true);
        settings.setPaginationSize(120);

        userDao.updateUserSettings(settings);
        userSettings = userDao.getUserSettings("sindre");
        assertThat(userSettings).usingRecursiveComparison().isEqualTo(settings);

        userDao.deleteUser("sindre");
        assertNull("Error in cascading delete.", userDao.getUserSettings("sindre"));
    }

    @Transactional(propagation = Propagation.REQUIRES_NEW)
    private void updateUserSettings(UserSettings settings) {
        userDao.updateUserSettings(settings);
    }
}<|MERGE_RESOLUTION|>--- conflicted
+++ resolved
@@ -157,11 +157,7 @@
         assertThat(userDao.getUserByName("sindre", true)).isEqualToComparingFieldByField(user);
 
         assertNull("Error in getUserByName().", userDao.getUserByName("sindre2", true));
-<<<<<<< HEAD
-        assertNotNull("Error in getUserByName().", userDao.getUserByName("sindre ", true));
-=======
         assertNull("Error in getUserByName().", userDao.getUserByName("Sindre ", true));
->>>>>>> 5a4e5084
         assertNull("Error in getUserByName().", userDao.getUserByName("bente", true));
         assertNull("Error in getUserByName().", userDao.getUserByName("", true));
         assertNull("Error in getUserByName().", userDao.getUserByName(null, true));
