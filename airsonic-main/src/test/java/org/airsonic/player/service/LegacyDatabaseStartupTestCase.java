package org.airsonic.player.service;

import org.airsonic.player.TestCaseUtils;
import org.airsonic.player.util.HomeRule;
import org.apache.commons.io.FileUtils;
import org.junit.BeforeClass;
import org.junit.ClassRule;
import org.junit.Test;
import org.junit.runner.RunWith;
import org.springframework.beans.factory.annotation.Autowired;
import org.springframework.boot.test.context.SpringBootTest;
import org.springframework.test.context.junit4.SpringRunner;

import javax.sql.DataSource;

import java.io.File;
import java.io.IOException;

import static org.assertj.core.api.Assertions.assertThat;

@RunWith(SpringRunner.class)
@SpringBootTest
public class LegacyDatabaseStartupTestCase {

    @ClassRule
    public static final HomeRule airsonicRule = new HomeRule();

    @BeforeClass
    public static void setupOnce() throws IOException {
        String homeParent = TestCaseUtils.airsonicHomePathForTest();
        File dbDirectory = new File(homeParent, "db");
        FileUtils.forceMkdir(dbDirectory);
        org.airsonic.player.util.FileUtils.copyResourcesRecursively(LegacyDatabaseStartupTestCase.class.getResource("/db/pre-liquibase/db"), new File(homeParent));
        // have to change the url here because old db files are libresonic
<<<<<<< HEAD
        System.setProperty(SettingsService.KEY_DATABASE_URL,
                SettingsService.getDefaultJDBCUrl().replaceAll("airsonic$", "libresonic"));
=======
        System.setProperty("DatabaseConfigEmbedUrl",
                SettingsService.getDefaultJDBCUrl().replaceAll("airsonic;", "libresonic;"));
>>>>>>> 275b2ef6
    }

    @Autowired
    DataSource dataSource;

    @Test
    public void testStartup() {
        assertThat(dataSource).isNotNull();
    }

}<|MERGE_RESOLUTION|>--- conflicted
+++ resolved
@@ -32,13 +32,8 @@
         FileUtils.forceMkdir(dbDirectory);
         org.airsonic.player.util.FileUtils.copyResourcesRecursively(LegacyDatabaseStartupTestCase.class.getResource("/db/pre-liquibase/db"), new File(homeParent));
         // have to change the url here because old db files are libresonic
-<<<<<<< HEAD
         System.setProperty(SettingsService.KEY_DATABASE_URL,
-                SettingsService.getDefaultJDBCUrl().replaceAll("airsonic$", "libresonic"));
-=======
-        System.setProperty("DatabaseConfigEmbedUrl",
                 SettingsService.getDefaultJDBCUrl().replaceAll("airsonic;", "libresonic;"));
->>>>>>> 275b2ef6
     }
 
     @Autowired
