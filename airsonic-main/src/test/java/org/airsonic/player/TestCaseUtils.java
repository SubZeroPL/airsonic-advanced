package org.airsonic.player;

import com.google.common.io.MoreFiles;
import com.google.common.io.RecursiveDeleteOption;

import org.airsonic.player.controller.JAXBWriter;
import org.airsonic.player.dao.AbstractDao;
import org.airsonic.player.service.MediaScannerService;
import org.slf4j.Logger;
import org.slf4j.LoggerFactory;
import org.springframework.boot.test.context.TestConfiguration;

import java.io.IOException;
import java.nio.file.Files;
import java.nio.file.Path;
import java.nio.file.Paths;
import java.util.List;
import java.util.Map;
import java.util.stream.Collectors;

public class TestCaseUtils {

    private static final Logger LOG = LoggerFactory.getLogger(TestCaseUtils.class);

    private static Path airsonicHomeDirForTest = null;

    /**
     * Returns the path of the AIRSONIC_HOME directory to use for tests.
     * This will create a temporary directory.
     *
     * @return AIRSONIC_HOME directory path.
     * @throws RuntimeException if it fails to create the temp directory.
     */
    public static String airsonicHomePathForTest() {

        if (airsonicHomeDirForTest == null) {
            try {
                airsonicHomeDirForTest = Files.createTempDirectory("airsonic_test_");
            } catch (IOException e) {
                throw new RuntimeException("Error while creating temporary AIRSONIC_HOME directory for tests");
            }
            LOG.info("AIRSONIC_HOME directory will be {}", airsonicHomeDirForTest.toAbsolutePath().toString());
        }
        return airsonicHomeDirForTest.toAbsolutePath().toString();
    }

    /**
     * @return current REST api version.
     */
    public static String restApiVersion() {
        return new JAXBWriter().getRestProtocolVersion();
    }

    /**
     * Cleans the AIRSONIC_HOME directory used for tests. (Does not delete the folder itself)
     */
    public static void cleanAirsonicHomeForTest() throws IOException {
        Path airsonicHomeDir = Paths.get(airsonicHomePathForTest());
        MoreFiles.deleteDirectoryContents(airsonicHomeDir, RecursiveDeleteOption.ALLOW_INSECURE);
    }

    /**
     * Constructs a map of records count per table.
     *
     * @param daoHelper DaoHelper object
     * @return Map table name -> records count
     */
    public static Map<String, Integer> recordsInAllTables(AbstractDao dao) {
        List<String> tableNames = dao.queryForStrings("" +
                      "select table_name " +
                      "from information_schema.system_tables " +
<<<<<<< HEAD
                      "where table_type <> 'SYSTEM TABLE'");
=======
                      "where table_type <> 'SYSTEM TABLE'"
              , String.class);
>>>>>>> ced19d93

        return tableNames.parallelStream()
                .collect(Collectors.toConcurrentMap(table -> table, table -> recordsInTable(table, dao)));
    }

    /**
     * Counts records in a table.
     */
    public static Integer recordsInTable(String tableName, AbstractDao dao) {
        return dao.queryForInt("select count(*) from " + tableName, -1);
    }
    
    public static void waitForScanFinish(MediaScannerService mediaScannerService) {
        while (mediaScannerService.isScanning()) {
            try {
                Thread.sleep(100);
            } catch (InterruptedException e) {
                e.printStackTrace();
            }
        }
    }

    /**
     * Scans the music library
     * @param mediaScannerService
     */
    public static void execScan(MediaScannerService mediaScannerService) {
        // TODO create a synchronous scan
        mediaScannerService.scanLibrary();

        waitForScanFinish(mediaScannerService);
    }
    
    @TestConfiguration
    public static class TestDao extends AbstractDao {

    }

}<|MERGE_RESOLUTION|>--- conflicted
+++ resolved
@@ -69,12 +69,7 @@
         List<String> tableNames = dao.queryForStrings("" +
                       "select table_name " +
                       "from information_schema.system_tables " +
-<<<<<<< HEAD
                       "where table_type <> 'SYSTEM TABLE'");
-=======
-                      "where table_type <> 'SYSTEM TABLE'"
-              , String.class);
->>>>>>> ced19d93
 
         return tableNames.parallelStream()
                 .collect(Collectors.toConcurrentMap(table -> table, table -> recordsInTable(table, dao)));
