--- conflicted
+++ resolved
@@ -55,33 +55,6 @@
     }
 
     /**
-<<<<<<< HEAD
-     * Constructs a map of records count per table.
-     *
-     * @param daoHelper DaoHelper object
-     * @return Map table name -> records count
-     */
-    public static Map<String, Integer> recordsInAllTables(DaoHelper daoHelper) {
-        List<String> tableNames = daoHelper.getJdbcTemplate().queryForList("" +
-                      "select table_name " +
-                      "from information_schema.system_tables " +
-                      "where table_type <> 'SYSTEM TABLE'"
-              , String.class);
-
-        return tableNames.stream()
-                .collect(Collectors.toMap(table -> table, table -> recordsInTable(table,daoHelper)));
-    }
-
-    /**
-     * Counts records in a table.
-     */
-    public static Integer recordsInTable(String tableName, DaoHelper daoHelper) {
-        return daoHelper.getJdbcTemplate().queryForObject("select count(1) from " + tableName,Integer.class);
-    }
-
-    /**
-=======
->>>>>>> 5a4e5084
      * Scans the music library   * @param mediaScannerService
      */
     public static void execScan(MediaScannerService mediaScannerService) {
