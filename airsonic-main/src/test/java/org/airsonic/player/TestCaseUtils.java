package org.airsonic.player;

import org.airsonic.player.controller.JAXBWriter;
import org.airsonic.player.dao.DaoHelper;
import org.airsonic.player.service.MediaScannerService;
import org.apache.commons.io.FileUtils;
import org.slf4j.Logger;
import org.slf4j.LoggerFactory;
import org.springframework.context.ApplicationContext;
import org.springframework.context.support.ClassPathXmlApplicationContext;

import java.io.File;
import java.io.IOException;
import java.nio.file.Files;
import java.util.List;
import java.util.Map;
import java.util.stream.Collectors;

public class TestCaseUtils {

    private static final Logger LOG = LoggerFactory.getLogger(TestCaseUtils.class);

    private static File airsonicHomeDirForTest = null;

    /**
     * Returns the path of the AIRSONIC_HOME directory to use for tests.
     * This will create a temporary directory.
     *
     * @return AIRSONIC_HOME directory path.
     * @throws RuntimeException if it fails to create the temp directory.
     */
    public static String airsonicHomePathForTest() {

        if (airsonicHomeDirForTest == null) {
            try {
                airsonicHomeDirForTest = Files.createTempDirectory("airsonic_test_").toFile();
            } catch (IOException e) {
                throw new RuntimeException("Error while creating temporary AIRSONIC_HOME directory for tests");
            }
            LOG.info("AIRSONIC_HOME directory will be {}", airsonicHomeDirForTest.getAbsolutePath());
        }
        return airsonicHomeDirForTest.getAbsolutePath();
    }

    /**
     * @return current REST api version.
     */
    public static String restApiVersion() {
        return new JAXBWriter().getRestProtocolVersion();
    }

    /**
     * Cleans the AIRSONIC_HOME directory used for tests.
     */
    public static void cleanAirsonicHomeForTest() throws IOException {

        File airsonicHomeDir = new File(airsonicHomePathForTest());
        if (airsonicHomeDir.exists() && airsonicHomeDir.isDirectory()) {
            LOG.debug("Delete airsonic home (ie. {}).", airsonicHomeDir.getAbsolutePath());
            try {
                FileUtils.deleteDirectory(airsonicHomeDir);
            } catch (IOException e) {
                LOG.warn("Error while deleting airsonic home.");
                e.printStackTrace();
                throw e;
            }
        }
    }

    /**
     * Constructs a map of records count per table.
     *
     * @param daoHelper DaoHelper object
     * @return Map table name -> records count
     */
    public static Map<String, Integer> recordsInAllTables(DaoHelper daoHelper) {
        List<String> tableNames = daoHelper.getJdbcTemplate().queryForList("" +
                      "select table_name " +
                      "from information_schema.system_tables " +
                      "where table_name not like 'SYSTEM%'"
              , String.class);

        return tableNames.stream()
                .collect(Collectors.toMap(table -> table, table -> recordsInTable(table,daoHelper)));
    }

    /**
     * Counts records in a table.
     */
<<<<<<< HEAD
  public static Map<String, Integer> recordsInAllTables(DaoHelper daoHelper) {
    List<String> tableNames = daoHelper.getJdbcTemplate().queryForList("" +
                    "select table_name " +
                    "from information_schema.system_tables " +
                    "where table_name not like 'SYSTEM%'"
            , String.class);

      return tableNames.stream()
              .collect(Collectors.toMap(table -> table, table -> recordsInTable(table,daoHelper)));
  }

  /**
   * Counts records in a table.
   */
  public static Integer recordsInTable(String tableName, DaoHelper daoHelper) {
    return daoHelper.getJdbcTemplate().queryForObject("select count(1) from " + tableName,Integer.class);
  }



  /**
   * Scans the music library   * @param mediaScannerService
   */
  public static void execScan(MediaScannerService mediaScannerService) {
    // TODO create a synchronous scan
    mediaScannerService.scanLibrary();

    while (mediaScannerService.isScanning()) {
      try {
        Thread.sleep(1000);
      } catch (InterruptedException e) {
        e.printStackTrace();
      }
=======
    public static Integer recordsInTable(String tableName, DaoHelper daoHelper) {
        return daoHelper.getJdbcTemplate().queryForObject("select count(1) from " + tableName,Integer.class);
>>>>>>> b37cbf66
    }

    public static ApplicationContext loadSpringApplicationContext(String baseResources) {
        String applicationContextService = baseResources + "applicationContext-service.xml";
        String applicationContextCache = baseResources + "applicationContext-cache.xml";

        String[] configLocations = new String[]{
                TestCaseUtils.class.getClass().getResource(applicationContextCache).toString(),
                TestCaseUtils.class.getClass().getResource(applicationContextService).toString()
        };
        return new ClassPathXmlApplicationContext(configLocations);
    }

    /**
     * Scans the music library   * @param mediaScannerService
     */
    public static void execScan(MediaScannerService mediaScannerService) {
        // TODO create a synchronous scan
        mediaScannerService.scanLibrary();

        while (mediaScannerService.isScanning()) {
            try {
                Thread.sleep(1000);
            } catch (InterruptedException e) {
                e.printStackTrace();
            }
        }
    }
}<|MERGE_RESOLUTION|>--- conflicted
+++ resolved
@@ -6,8 +6,6 @@
 import org.apache.commons.io.FileUtils;
 import org.slf4j.Logger;
 import org.slf4j.LoggerFactory;
-import org.springframework.context.ApplicationContext;
-import org.springframework.context.support.ClassPathXmlApplicationContext;
 
 import java.io.File;
 import java.io.IOException;
@@ -87,55 +85,8 @@
     /**
      * Counts records in a table.
      */
-<<<<<<< HEAD
-  public static Map<String, Integer> recordsInAllTables(DaoHelper daoHelper) {
-    List<String> tableNames = daoHelper.getJdbcTemplate().queryForList("" +
-                    "select table_name " +
-                    "from information_schema.system_tables " +
-                    "where table_name not like 'SYSTEM%'"
-            , String.class);
-
-      return tableNames.stream()
-              .collect(Collectors.toMap(table -> table, table -> recordsInTable(table,daoHelper)));
-  }
-
-  /**
-   * Counts records in a table.
-   */
-  public static Integer recordsInTable(String tableName, DaoHelper daoHelper) {
-    return daoHelper.getJdbcTemplate().queryForObject("select count(1) from " + tableName,Integer.class);
-  }
-
-
-
-  /**
-   * Scans the music library   * @param mediaScannerService
-   */
-  public static void execScan(MediaScannerService mediaScannerService) {
-    // TODO create a synchronous scan
-    mediaScannerService.scanLibrary();
-
-    while (mediaScannerService.isScanning()) {
-      try {
-        Thread.sleep(1000);
-      } catch (InterruptedException e) {
-        e.printStackTrace();
-      }
-=======
     public static Integer recordsInTable(String tableName, DaoHelper daoHelper) {
         return daoHelper.getJdbcTemplate().queryForObject("select count(1) from " + tableName,Integer.class);
->>>>>>> b37cbf66
-    }
-
-    public static ApplicationContext loadSpringApplicationContext(String baseResources) {
-        String applicationContextService = baseResources + "applicationContext-service.xml";
-        String applicationContextCache = baseResources + "applicationContext-cache.xml";
-
-        String[] configLocations = new String[]{
-                TestCaseUtils.class.getClass().getResource(applicationContextCache).toString(),
-                TestCaseUtils.class.getClass().getResource(applicationContextService).toString()
-        };
-        return new ClassPathXmlApplicationContext(configLocations);
     }
 
     /**
