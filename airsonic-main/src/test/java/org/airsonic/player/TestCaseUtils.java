--- conflicted
+++ resolved
@@ -54,16 +54,8 @@
      * Cleans the AIRSONIC_HOME directory used for tests. (Does not delete the folder itself)
      */
     public static void cleanAirsonicHomeForTest() throws IOException {
-        Path airsonicHomeDir = Paths.get(airsonicHomePathForTest());
-<<<<<<< HEAD
-        
+        Path airsonicHomeDir = Paths.get(airsonicHomePathForTest());        
         MoreFiles.deleteDirectoryContents(airsonicHomeDir, RecursiveDeleteOption.ALLOW_INSECURE);
-=======
-
-        if (!FileUtil.delete(airsonicHomeDir)) {
-            throw new IOException("Error while deleting airsonic home. Couldn't delete" + airsonicHomeDir);
-        }
->>>>>>> bc38fc44
     }
 
     /**
