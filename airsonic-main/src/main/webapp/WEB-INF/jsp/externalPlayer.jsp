<%--@elvariable id="model" type="java.util.Map"--%>
<%@ page language="java" contentType="text/html; charset=utf-8" pageEncoding="iso-8859-1" %>

<html>
<head>
    <%@ include file="head.jsp" %>
    <meta name="og:type" content="album"/>
    <script type="text/javascript" src="<c:url value="/script/prototype.js"/>"></script>
    <script type="text/javascript" src="<c:url value="/script/mediaelement/mediaelement-and-player.min.js"/>"></script>
    <script type="text/javascript" src="<c:url value="/script/mediaelement/playlist.min.js"/>"></script>
    <link type="text/css" rel="stylesheet" href="<c:url value="/script/mediaelement/playlist.min.css"/>">
    <c:if test="${not empty model.songs}">
        <meta name="og:title"
              content="${fn:escapeXml(model.songs[0].artist)} &mdash; ${fn:escapeXml(model.songs[0].albumName)}"/>
        <meta name="og:image" content="${model.songs[0].coverArtUrl}"/>
    </c:if>
</head>

<body class="mainframe bgcolor1" style="height:100%;margin:0;">
<div class="external box">
    <div class="header">
        <h1>
            <c:choose>
                <c:when test="${empty model.share or empty model.songs}">
                    Sorry, the content is not available.
                </c:when>
                <c:otherwise>
                    ${empty model.share.description ? model.songs[0].artist : fn:escapeXml(model.share.description)}
                </c:otherwise>
            </c:choose>
        </h1>
        <div>
            <h2 style="margin:0;">${empty model.share.description ? model.songs[0].albumName : fn:escapeXml(model.share.username)}</h2>
        </div>
    </div>

    <audio id='player'>
        <c:forEach items="${model.songs}" var="song" varStatus="loopStatus">
            <source
                    src="${song.streamUrl}"
                    title="${fn:escapeXml(song.title)}"
                    type="${song.getMediaType()=='MUSIC'?'audio':'video'}/${fn:escapeXml(song.getFormat())}"
                    data-playlist-thumbnail="${song.coverArtUrl}"
                    data-playlist-description="${fn:escapeXml(song.artist)}"
            >
        </c:forEach>
    </audio>

<<<<<<< HEAD
    <div class="detail" style="text-align:center;">Streaming by <a href="https://airsonic.github.io/"
                                                                   target="_blank"><b>Airsonic</b></a></div>

</div>
=======
<div class="detail" style="text-align:center;">Streaming by <a href="https://airsonic.github.io/" target="_blank" rel="noopener noreferrer"><b>Airsonic</b></a></div>
>>>>>>> 90cb0210

<script type="text/javascript">
    new MediaElementPlayer('player', {
        features: ['playpause', 'playlist', 'current', 'progress', 'duration', 'volume'],
        currentMessage: "",
        audioWidth: 600,
    });
</script>
<style>
    .external .mejs-container.mejs-audio, .mejs__container.mejs__audio {
        margin: auto;
        margin-top: 2%;
        margin-bottom: 2%;
        flex-grow: 1;
        flex-shrink: 1;
        flex-basis: auto;
    }
    .external.box {
        display: flex;
        flex-flow: column;
        height: 100%;
    }
    .external > .header {
        padding-top: 2em;
        margin: auto;
        width: 500px;
        flex-grow: 0;
        flex-shrink: 1;
        flex-basis: auto;
    }
    .external > .detail {
        flex-grow: 0;
        flex-shrink: 1;
        flex-basis: 40px;
    }
</style>
</body>
</html><|MERGE_RESOLUTION|>--- conflicted
+++ resolved
@@ -46,14 +46,11 @@
         </c:forEach>
     </audio>
 
-<<<<<<< HEAD
     <div class="detail" style="text-align:center;">Streaming by <a href="https://airsonic.github.io/"
+								   rel="noopener noreferrer"
                                                                    target="_blank"><b>Airsonic</b></a></div>
 
 </div>
-=======
-<div class="detail" style="text-align:center;">Streaming by <a href="https://airsonic.github.io/" target="_blank" rel="noopener noreferrer"><b>Airsonic</b></a></div>
->>>>>>> 90cb0210
 
 <script type="text/javascript">
     new MediaElementPlayer('player', {
