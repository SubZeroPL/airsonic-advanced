/*
 This file is part of Airsonic.

 Airsonic is free software: you can redistribute it and/or modify
 it under the terms of the GNU General Public License as published by
 the Free Software Foundation, either version 3 of the License, or
 (at your option) any later version.

 Airsonic is distributed in the hope that it will be useful,
 but WITHOUT ANY WARRANTY; without even the implied warranty of
 MERCHANTABILITY or FITNESS FOR A PARTICULAR PURPOSE.  See the
 GNU General Public License for more details.

 You should have received a copy of the GNU General Public License
 along with Airsonic.  If not, see <http://www.gnu.org/licenses/>.

 Copyright 2016 (C) Airsonic Authors
 Based upon Subsonic, Copyright 2009 (C) Sindre Mehus
 */
package org.airsonic.player.ajax;

import org.airsonic.player.domain.LastFmCoverArt;
import org.airsonic.player.domain.MediaFile;
import org.airsonic.player.service.LastFmService;
import org.airsonic.player.service.MediaFileService;
import org.airsonic.player.service.SecurityService;
<<<<<<< HEAD
import org.airsonic.player.util.FileUtil;
import org.apache.commons.io.IOUtils;
import org.apache.commons.lang.StringEscapeUtils;
=======
import org.airsonic.player.util.StringUtil;
>>>>>>> 9a69bc76
import org.apache.http.client.config.RequestConfig;
import org.apache.http.client.methods.CloseableHttpResponse;
import org.apache.http.client.methods.HttpGet;
import org.apache.http.impl.client.CloseableHttpClient;
import org.apache.http.impl.client.HttpClients;
import org.slf4j.Logger;
import org.slf4j.LoggerFactory;
import org.springframework.beans.factory.annotation.Autowired;
import org.springframework.stereotype.Service;

import java.io.IOException;
import java.io.InputStream;
import java.nio.file.Files;
import java.nio.file.Path;
import java.nio.file.Paths;
import java.nio.file.StandardCopyOption;
import java.util.List;

/**
 * Provides AJAX-enabled services for changing cover art images.
 * <p/>
 * This class is used by the DWR framework (http://getahead.ltd.uk/dwr/).
 *
 * @author Sindre Mehus
 */
@Service("ajaxCoverArtService")
public class CoverArtService {

    private static final Logger LOG = LoggerFactory.getLogger(CoverArtService.class);

    @Autowired
    private SecurityService securityService;
    @Autowired
    private MediaFileService mediaFileService;
    @Autowired
    private LastFmService lastFmService;

    public List<LastFmCoverArt> searchCoverArt(String artist, String album) {
        return lastFmService.searchCoverArt(artist, album);
    }

    /**
     * Downloads and saves the cover art at the given URL.
     *
     * @param albumId ID of the album in question.
     * @param url  The image URL.
     * @return The error string if something goes wrong, <code>null</code> otherwise.
     */
    public String setCoverArtImage(int albumId, String url) {
        try {
            MediaFile mediaFile = mediaFileService.getMediaFile(albumId);
            saveCoverArt(mediaFile.getPath(), url);
            return null;
        } catch (Exception x) {
            LOG.warn("Failed to save cover art for album " + albumId, x);
            return x.toString();
        }
    }

    private void saveCoverArt(String path, String url) throws Exception {
        RequestConfig requestConfig = RequestConfig.custom()
                .setConnectTimeout(20 * 1000) // 20 seconds
                .setSocketTimeout(20 * 1000) // 20 seconds
                .build();
        HttpGet method = new HttpGet(url);
        method.setConfig(requestConfig);
        
        // Attempt to resolve proper suffix.
        String suffix = "jpg";
        if (url.toLowerCase().endsWith(".gif")) {
            suffix = "gif";
        } else if (url.toLowerCase().endsWith(".png")) {
            suffix = "png";
        }

<<<<<<< HEAD
                // Check permissions.
                File newCoverFile = new File(path, "cover." + suffix);
                if (!securityService.isWriteAllowed(newCoverFile)) {
                    throw new Exception("Permission denied: " + StringEscapeUtils.escapeHtml(newCoverFile.getPath()));
                }
=======
        // Check permissions.
        Path newCoverFile = Paths.get(path, "cover." + suffix);
        if (!securityService.isWriteAllowed(newCoverFile)) {
            throw new Exception("Permission denied: " + StringUtil.toHtml(newCoverFile.toString()));
        }

        try (CloseableHttpClient client = HttpClients.createDefault();
                CloseableHttpResponse response = client.execute(method);
                InputStream input = response.getEntity().getContent()) {
            
            // If file exists, create a backup.
            backup(newCoverFile, Paths.get(path, "cover." + suffix + ".backup"));

            // Write file.
            Files.copy(input, newCoverFile, StandardCopyOption.REPLACE_EXISTING);
        }
        
        MediaFile dir = mediaFileService.getMediaFile(path);

        // Refresh database.
        mediaFileService.refreshMediaFile(dir);
        dir = mediaFileService.getMediaFile(dir.getId());
>>>>>>> 9a69bc76

        // Rename existing cover files if new cover file is not the preferred.
        try {
            while (true) {
                Path coverFile = mediaFileService.getCoverArt(dir);
                if (coverFile != null && !isMediaFile(coverFile) && !newCoverFile.equals(coverFile)) {
                    Files.move(coverFile, Paths.get(coverFile.toRealPath().toString() + ".old"), StandardCopyOption.REPLACE_EXISTING);
                    LOG.info("Renamed old image file " + coverFile);

                    // Must refresh again.
                    mediaFileService.refreshMediaFile(dir);
                    dir = mediaFileService.getMediaFile(dir.getId());
                } else {
                    break;
                }
            }
        } catch (Exception x) {
            LOG.warn("Failed to rename existing cover file.", x);
        }
    }

    private boolean isMediaFile(Path file) {
        return mediaFileService.includeMediaFile(file);
    }

    private void backup(Path newCoverFile, Path backup) {
        if (Files.exists(newCoverFile)) {
            try {
                Files.move(newCoverFile, backup, StandardCopyOption.REPLACE_EXISTING);
                LOG.info("Backed up old image file to " + backup);
            } catch (IOException e) {
                LOG.warn("Failed to create image file backup " + backup, e);
            }
        }
    }

    public void setSecurityService(SecurityService securityService) {
        this.securityService = securityService;
    }

    public void setMediaFileService(MediaFileService mediaFileService) {
        this.mediaFileService = mediaFileService;
    }

    public void setLastFmService(LastFmService lastFmService) {
        this.lastFmService = lastFmService;
    }
}<|MERGE_RESOLUTION|>--- conflicted
+++ resolved
@@ -24,13 +24,7 @@
 import org.airsonic.player.service.LastFmService;
 import org.airsonic.player.service.MediaFileService;
 import org.airsonic.player.service.SecurityService;
-<<<<<<< HEAD
-import org.airsonic.player.util.FileUtil;
-import org.apache.commons.io.IOUtils;
 import org.apache.commons.lang.StringEscapeUtils;
-=======
-import org.airsonic.player.util.StringUtil;
->>>>>>> 9a69bc76
 import org.apache.http.client.config.RequestConfig;
 import org.apache.http.client.methods.CloseableHttpResponse;
 import org.apache.http.client.methods.HttpGet;
@@ -106,17 +100,10 @@
             suffix = "png";
         }
 
-<<<<<<< HEAD
-                // Check permissions.
-                File newCoverFile = new File(path, "cover." + suffix);
-                if (!securityService.isWriteAllowed(newCoverFile)) {
-                    throw new Exception("Permission denied: " + StringEscapeUtils.escapeHtml(newCoverFile.getPath()));
-                }
-=======
         // Check permissions.
         Path newCoverFile = Paths.get(path, "cover." + suffix);
         if (!securityService.isWriteAllowed(newCoverFile)) {
-            throw new Exception("Permission denied: " + StringUtil.toHtml(newCoverFile.toString()));
+            throw new Exception("Permission denied: " + StringEscapeUtils.escapeHtml(newCoverFile.toString()));
         }
 
         try (CloseableHttpClient client = HttpClients.createDefault();
@@ -135,7 +122,6 @@
         // Refresh database.
         mediaFileService.refreshMediaFile(dir);
         dir = mediaFileService.getMediaFile(dir.getId());
->>>>>>> 9a69bc76
 
         // Rename existing cover files if new cover file is not the preferred.
         try {
