--- conflicted
+++ resolved
@@ -31,14 +31,8 @@
  * @author Sindre Mehus
  */
 public class PlayQueueInfo {
-<<<<<<< HEAD
     private final List<MediaFileEntry> entries;
-    private final boolean stopEnabled;
-=======
-
-    private final List<Entry> entries;
     private final Status playStatus;
->>>>>>> 752217bf
     private final RepeatStatus repeatStatus;
     private final boolean shuffleRadioEnabled;
     private final boolean internetRadioEnabled;
@@ -46,12 +40,8 @@
     private int startPlayerAt = -1;
     private long startPlayerAtPosition; // millis
 
-<<<<<<< HEAD
-    public PlayQueueInfo(List<MediaFileEntry> entries, boolean stopEnabled, RepeatStatus repeatStatus,
-            boolean shuffleRadioEnabled, boolean internetRadioEnabled, boolean sendM3U, float gain) {
-=======
-    public PlayQueueInfo(List<Entry> entries, Status playStatus, RepeatStatus repeatStatus, boolean shuffleRadioEnabled, boolean internetRadioEnabled, float gain) {
->>>>>>> 752217bf
+    public PlayQueueInfo(List<MediaFileEntry> entries, Status playStatus, RepeatStatus repeatStatus,
+            boolean shuffleRadioEnabled, boolean internetRadioEnabled, float gain) {
         this.entries = entries;
         this.playStatus = playStatus;
         this.repeatStatus = repeatStatus;
@@ -64,21 +54,12 @@
         return entries;
     }
 
-<<<<<<< HEAD
     public String getDurationAsString() {
         return StringUtil.formatDuration(Math.round(1000 * entries.parallelStream().filter(e -> e.getDuration() != null).mapToDouble(MediaFileEntry::getDuration).sum()), false);
     }
 
-    public boolean isStopEnabled() {
-        return stopEnabled;
-=======
     public Status getPlayStatus() {
         return playStatus;
->>>>>>> 752217bf
-    }
-
-    public String getDurationAsString() {
-        return StringUtil.formatDuration(Math.round(1000 * entries.parallelStream().filter(e -> e.getDuration() != null).mapToDouble(Entry::getDuration).sum()), false);
     }
 
     public RepeatStatus getRepeatStatus() {
