package org.airsonic.player;

import org.slf4j.Logger;
import org.slf4j.LoggerFactory;
import org.springframework.boot.WebApplicationType;
import org.springframework.boot.autoconfigure.SpringBootApplication;
import org.springframework.boot.autoconfigure.jmx.JmxAutoConfiguration;
import org.springframework.boot.autoconfigure.web.servlet.MultipartAutoConfiguration;
import org.springframework.boot.builder.SpringApplicationBuilder;
import org.springframework.boot.web.server.WebServerFactoryCustomizer;
import org.springframework.boot.web.servlet.server.ConfigurableServletWebServerFactory;
import org.springframework.boot.web.servlet.support.SpringBootServletInitializer;
import org.springframework.util.ReflectionUtils;

import java.lang.reflect.Method;

@SpringBootApplication(exclude = {
        JmxAutoConfiguration.class,
        MultipartAutoConfiguration.class // TODO: update to use spring boot builtin multipart support
})
public class Application extends SpringBootServletInitializer implements  WebServerFactoryCustomizer<ConfigurableServletWebServerFactory> {

    private static final Logger LOG = LoggerFactory.getLogger(Application.class);

    private static SpringApplicationBuilder doConfigure(SpringApplicationBuilder application) {
        // Customize the application or call application.sources(...) to add sources
        // Since our example is itself a @Configuration class (via @SpringBootApplication)
        // we actually don't need to override this method.
        return application.sources(Application.class).web(WebApplicationType.SERVLET);
    }

    @Override
    protected SpringApplicationBuilder configure(SpringApplicationBuilder application) {
        return doConfigure(application);
    }

    @Override
    public void customize(ConfigurableServletWebServerFactory container) {
        LOG.trace("Servlet container is {}", container.getClass().getCanonicalName());
        // Yes, there is a good reason we do this.
        // We cannot count on the tomcat classes being on the classpath which will
        // happen if the war is deployed to another app server like Jetty. So, we
        // ensure this class does not have any direct dependencies on any Tomcat
        // specific classes.
        try {
            Class<?> tomcatESCF = Class.forName("org.springframework.boot.web.embedded.tomcat.TomcatServletWebServerFactory");
            if (tomcatESCF.isInstance(container)) {
                LOG.info("Detected Tomcat web server");
                LOG.debug("Attempting to optimize tomcat");
                Object tomcatESCFInstance = tomcatESCF.cast(container);
                Class<?> tomcatApplicationClass = Class.forName("org.airsonic.player.TomcatApplication");
                Method configure = ReflectionUtils.findMethod(tomcatApplicationClass, "configure", tomcatESCF);
                configure.invoke(null, tomcatESCFInstance);
                LOG.debug("Tomcat optimizations complete");
            } else {
                LOG.debug("Skipping tomcat optimization as we are not running on tomcat");
            }
        } catch (NoClassDefFoundError | ClassNotFoundException e) {
            LOG.debug("No tomcat classes found");
        } catch (Exception e) {
            LOG.warn("An error happened while trying to optimize tomcat", e);
        }

<<<<<<< HEAD
        try {
            Class<?> jettyESCF = Class.forName("org.springframework.boot.web.embedded.jetty.JettyServletWebServerFactory");
            if (jettyESCF.isInstance(container)) {
                LOG.warn("Detected Jetty web server. Here there be dragons.");
            }
        } catch (NoClassDefFoundError | ClassNotFoundException e) {
            LOG.debug("No jetty classes found");
        }
=======
>>>>>>> 621ff1f7
    }

    public static void main(String[] args) {
        SpringApplicationBuilder builder = new SpringApplicationBuilder();
        doConfigure(builder).run(args);
    }

}<|MERGE_RESOLUTION|>--- conflicted
+++ resolved
@@ -60,18 +60,6 @@
         } catch (Exception e) {
             LOG.warn("An error happened while trying to optimize tomcat", e);
         }
-
-<<<<<<< HEAD
-        try {
-            Class<?> jettyESCF = Class.forName("org.springframework.boot.web.embedded.jetty.JettyServletWebServerFactory");
-            if (jettyESCF.isInstance(container)) {
-                LOG.warn("Detected Jetty web server. Here there be dragons.");
-            }
-        } catch (NoClassDefFoundError | ClassNotFoundException e) {
-            LOG.debug("No jetty classes found");
-        }
-=======
->>>>>>> 621ff1f7
     }
 
     public static void main(String[] args) {
