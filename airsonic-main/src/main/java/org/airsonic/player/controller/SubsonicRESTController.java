--- conflicted
+++ resolved
@@ -1358,18 +1358,12 @@
     }
 
     @RequestMapping("/download")
-<<<<<<< HEAD
     public ResponseEntity<Resource> download(Principal p,
             @RequestParam(required = false) String id,
             @RequestParam(required = false) Integer playlist,
             @RequestParam(required = false) Integer player,
             @RequestParam(required = false, name = "i") List<Integer> indices,
             ServletWebRequest swr) throws Exception {
-=======
-    public ResponseEntity<Resource> download(Principal p, @RequestParam(required = false) String id,
-            @RequestParam(required = false) Integer playlist, @RequestParam(required = false) Integer player,
-            @RequestParam(required = false, name = "i") List<Integer> indices, ServletWebRequest swr) throws Exception {
->>>>>>> 46dfed11
         HttpServletRequest request = wrapRequest(swr.getRequest());
         final Integer playerId = Optional.ofNullable(request.getParameter("player")).map(Integer::valueOf).orElse(null);
         Optional<Integer> idInt = Optional.ofNullable(id).map(this::mapId).filter(StringUtils::isNumeric).map(Integer::valueOf);
