--- conflicted
+++ resolved
@@ -43,11 +43,7 @@
     private PodcastStatus status;
     private String errorMessage;
 
-<<<<<<< HEAD
-    public PodcastEpisode(Integer id, Integer channelId, String url, Integer mediaFileId, String title,
-=======
-    public PodcastEpisode(Integer id, Integer channelId, String episodeGuid, String url, String path, String title,
->>>>>>> 0a2439e4
+    public PodcastEpisode(Integer id, Integer channelId, String episodeGuid, String url, Integer mediaFileId, String title,
                           String description, Instant publishDate, String duration, Long length, Long bytesDownloaded,
                           PodcastStatus status, String errorMessage) {
         this.id = id;
