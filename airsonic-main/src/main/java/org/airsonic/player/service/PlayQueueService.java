package org.airsonic.player.service;

import com.google.common.collect.ImmutableMap;

import org.airsonic.player.ajax.MediaFileEntry;
import org.airsonic.player.ajax.PlayQueueInfo;
import org.airsonic.player.dao.InternetRadioDao;
import org.airsonic.player.dao.MediaFileDao;
import org.airsonic.player.dao.PlayQueueDao;
import org.airsonic.player.domain.InternetRadio;
import org.airsonic.player.domain.InternetRadioSource;
import org.airsonic.player.domain.MediaFile;
import org.airsonic.player.domain.MusicFolder;
import org.airsonic.player.domain.PlayQueue;
import org.airsonic.player.domain.PlayQueue.RepeatStatus;
import org.airsonic.player.domain.Player;
import org.airsonic.player.domain.PodcastEpisode;
import org.airsonic.player.domain.PodcastStatus;
import org.airsonic.player.domain.RandomSearchCriteria;
import org.airsonic.player.domain.SavedPlayQueue;
import org.springframework.beans.factory.annotation.Autowired;
import org.springframework.messaging.simp.SimpMessageHeaderAccessor;
import org.springframework.messaging.simp.SimpMessageType;
import org.springframework.messaging.simp.SimpMessagingTemplate;
import org.springframework.stereotype.Service;

import java.time.Instant;
import java.util.ArrayList;
import java.util.Arrays;
import java.util.Collections;
import java.util.List;
import java.util.Optional;
import java.util.function.Function;
import java.util.stream.Collectors;

import static java.util.concurrent.CompletableFuture.runAsync;

@Service
public class PlayQueueService {
    @Autowired
    private JukeboxService jukeboxService;
    @Autowired
    private SettingsService settingsService;
    @Autowired
    private MediaFileService mediaFileService;
    @Autowired
    private LastFmService lastFmService;
    @Autowired
    private SearchService searchService;
    @Autowired
    private RatingService ratingService;
    @Autowired
    private PodcastService podcastService;
    @Autowired
    private PlaylistService playlistService;
    @Autowired
    private MediaFileDao mediaFileDao;
    @Autowired
    private PlayQueueDao playQueueDao;
    @Autowired
    private InternetRadioDao internetRadioDao;
    @Autowired
    private JWTSecurityService jwtSecurityService;
    @Autowired
    private InternetRadioService internetRadioService;
    @Autowired
    private SimpMessagingTemplate brokerTemplate;

    public void start(Player player) {
        player.getPlayQueue().setStatus(PlayQueue.Status.PLAYING);
        if (player.isJukebox()) {
            jukeboxService.start(player);
        }
        runAsync(() -> brokerTemplate.convertAndSendToUser(player.getUsername(),
                "/queue/playqueues/" + player.getId() + "/playstatus", PlayQueue.Status.PLAYING));
    }

    public void stop(Player player) {
        player.getPlayQueue().setStatus(PlayQueue.Status.STOPPED);
        if (player.isJukebox()) {
            jukeboxService.stop(player);
        }
        runAsync(() -> brokerTemplate.convertAndSendToUser(player.getUsername(),
                "/queue/playqueues/" + player.getId() + "/playstatus", PlayQueue.Status.STOPPED));
    }

    public void toggleStartStop(Player player) {
        if (player.getPlayQueue().getStatus() == PlayQueue.Status.STOPPED) {
            start(player);
        } else {
            stop(player);
        }
    }

    public void skip(Player player, int index, long offset) {
        player.getPlayQueue().setIndex(index);
        if (player.isJukebox()) {
            jukeboxService.skip(player, index, (int) (offset / 1000));
        }

        runAsync(() -> {
            brokerTemplate.convertAndSendToUser(player.getUsername(),
                    "/queue/playqueues/" + player.getId() + "/skip", ImmutableMap.of("index", index, "offset", offset));
            brokerTemplate.convertAndSendToUser(player.getUsername(),
                    "/queue/playqueues/" + player.getId() + "/playstatus", player.getPlayQueue().getStatus());
        });
    }

    public void reloadSearchCriteria(Player player, String sessionId) {
        PlayQueue playQueue = player.getPlayQueue();
        int size = playQueue.size();
        playQueue.setInternetRadio(null);
        if (playQueue.getRandomSearchCriteria() != null) {
            playQueue.addFiles(true, mediaFileService.getRandomSongs(playQueue.getRandomSearchCriteria(), player.getUsername()));
        }

        broadcastPlayQueue(player, pq -> pq.setStartPlayerAt(size), sessionId);
    }

    public int savePlayQueue(Player player, int index, long offset) {
        PlayQueue playQueue = player.getPlayQueue();
        List<Integer> ids = MediaFile.toIdList(playQueue.getFiles());

        Integer currentId = index == -1 ? null : playQueue.getFile(index).getId();
        SavedPlayQueue savedPlayQueue = new SavedPlayQueue(null, player.getUsername(), ids, currentId, offset,
                Instant.now(), player.getUsername());
        playQueueDao.savePlayQueue(savedPlayQueue);

        return savedPlayQueue.getId();
    }

    public void loadSavedPlayQueue(Player player, String sessionId) {
        SavedPlayQueue savedPlayQueue = playQueueDao.getPlayQueue(player.getUsername());

        if (savedPlayQueue == null) {
            return;
        }

        PlayQueue playQueue = player.getPlayQueue();
        playQueue.clear();
        for (Integer mediaFileId : savedPlayQueue.getMediaFileIds()) {
            MediaFile mediaFile = mediaFileService.getMediaFile(mediaFileId);
            if (mediaFile != null) {
                playQueue.addFiles(true, mediaFile);
            }
        }

        long positionMillis = savedPlayQueue.getPositionMillis() == null ? 0L : savedPlayQueue.getPositionMillis();
        Integer currentId = savedPlayQueue.getCurrentMediaFileId();
        int currentIndex = Optional.ofNullable(currentId).map(mediaFileService::getMediaFile)
                .map(c -> playQueue.getFiles().indexOf(c)).orElse(-1);

        broadcastPlayQueue(player,
                currentIndex == -1 ? identity : pq -> pq.setStartPlayerAt(currentIndex).setStartPlayerAtPosition(positionMillis),
                sessionId);
    }

    public void playMediaFile(Player player, int id, String sessionId) {
        MediaFile file = mediaFileService.getMediaFile(id);

        List<MediaFile> songs;

        if (file.isFile()) {
            boolean queueFollowingSongs = settingsService.getUserSettings(player.getUsername()).isQueueFollowingSongs();
            if (queueFollowingSongs) {
                MediaFile dir = mediaFileService.getParentOf(file);
                songs = mediaFileService.getChildrenOf(dir, true, false, true);
                if (!songs.isEmpty()) {
                    int index = songs.indexOf(file);
                    songs = songs.subList(index, songs.size());
                }
            } else {
                songs = Arrays.asList(file);
            }
        } else {
            songs = mediaFileService.getDescendantsOf(file, true);
        }

        doPlay(player, songs, null, sessionId);
    }

    /**
     * @param index Start playing at this index, or play whole radio playlist if {@code null}.
     * @throws Exception
     */
    public void playInternetRadio(Player player, int id, Integer index, String sessionId) throws Exception {
        InternetRadio radio = internetRadioDao.getInternetRadioById(id);
        if (!radio.isEnabled()) {
            throw new Exception("Radio is not enabled");
        } else {
            internetRadioService.clearInternetRadioSourceCache(radio.getId());
        }

        doPlay(player, Collections.emptyList(), radio, sessionId);
    }

    /**
     * @param index Start playing at this index, or play whole playlist if {@code null}.
     */
    public void playPlaylist(Player player, int id, Integer index, String sessionId) {
        boolean queueFollowingSongs = settingsService.getUserSettings(player.getUsername()).isQueueFollowingSongs();

        List<MediaFile> files = playlistService.getFilesInPlaylist(id, true);
        if (!files.isEmpty() && index != null) {
            if (queueFollowingSongs) {
                files = files.subList(index, files.size());
            } else {
                files = Arrays.asList(files.get(index));
            }
        }

        // Remove non-present files
        files.removeIf(file -> !file.isPresent());
        doPlay(player, files, null, sessionId);
    }

    /**
     * @param index Start playing at this index, or play all top songs if {@code null}.
     */
    public void playTopSong(Player player, int id, Integer index, String sessionId) {
        boolean queueFollowingSongs = settingsService.getUserSettings(player.getUsername()).isQueueFollowingSongs();

        List<MusicFolder> musicFolders = settingsService.getMusicFoldersForUser(player.getUsername());
        List<MediaFile> files = lastFmService.getTopSongs(mediaFileService.getMediaFile(id), 50, musicFolders);
        if (!files.isEmpty() && index != null) {
            if (queueFollowingSongs) {
                files = files.subList(index, files.size());
            } else {
                files = Arrays.asList(files.get(index));
            }
        }

        doPlay(player, files, null, sessionId);
    }

    public void playPodcastChannel(Player player, int id, String sessionId) {
        List<PodcastEpisode> episodes = podcastService.getEpisodes(id);
        List<MediaFile> files = new ArrayList<>(episodes.size());
        for (PodcastEpisode episode : episodes) {
            if (episode.getStatus() == PodcastStatus.COMPLETED) {
                MediaFile mediaFile = mediaFileService.getMediaFile(episode.getMediaFileId());
                if (mediaFile != null && mediaFile.isPresent()) {
                    files.add(mediaFile);
                }
            }
        }

        doPlay(player, files, null, sessionId);
    }

    public void playPodcastEpisode(Player player, int id, String sessionId) {
        boolean queueFollowingSongs = settingsService.getUserSettings(player.getUsername()).isQueueFollowingSongs();

        PodcastEpisode episode = podcastService.getEpisode(id, false);
        List<PodcastEpisode> allEpisodes = podcastService.getEpisodes(episode.getChannelId());
        List<MediaFile> files = new ArrayList<>(allEpisodes.size());

        for (PodcastEpisode ep : allEpisodes) {
            if (ep.getStatus() == PodcastStatus.COMPLETED) {
                MediaFile mediaFile = mediaFileService.getMediaFile(ep.getMediaFileId());
                if (mediaFile != null && mediaFile.isPresent()
                        && (ep.getId().equals(episode.getId()) || queueFollowingSongs && !files.isEmpty())) {
                    files.add(mediaFile);
                }
            }
        }

        doPlay(player, files, null, sessionId);
    }

    public void playNewestPodcastEpisode(Player player, Integer index, String sessionId) {
        boolean queueFollowingSongs = settingsService.getUserSettings(player.getUsername()).isQueueFollowingSongs();

        List<PodcastEpisode> episodes = podcastService.getNewestEpisodes(10);
        List<MediaFile> files = episodes.stream().map(PodcastEpisode::getId).map(mediaFileService::getMediaFile)
                .collect(Collectors.toList());

        if (!files.isEmpty() && index != null) {
            if (queueFollowingSongs) {
                files = files.subList(index, files.size());
            } else {
                files = Arrays.asList(files.get(index));
            }
        }

        doPlay(player, files, null, sessionId);
    }

    public void playStarred(Player player, String sessionId) {
        List<MusicFolder> musicFolders = settingsService.getMusicFoldersForUser(player.getUsername());
        List<MediaFile> files = mediaFileDao.getStarredFiles(0, Integer.MAX_VALUE, player.getUsername(), musicFolders);
        doPlay(player, files, null, sessionId);
    }

    public void playShuffle(Player player, String albumListType, int offset, int count, String genre, String decade,
            String sessionId) {
        MusicFolder selectedMusicFolder = settingsService.getSelectedMusicFolder(player.getUsername());
        List<MusicFolder> musicFolders = settingsService.getMusicFoldersForUser(player.getUsername(),
                selectedMusicFolder == null ? null : selectedMusicFolder.getId());
        List<MediaFile> albums;
        if ("highest".equals(albumListType)) {
            albums = ratingService.getHighestRatedAlbums(offset, count, musicFolders);
        } else if ("frequent".equals(albumListType)) {
            albums = mediaFileService.getMostFrequentlyPlayedAlbums(offset, count, musicFolders);
        } else if ("recent".equals(albumListType)) {
            albums = mediaFileService.getMostRecentlyPlayedAlbums(offset, count, musicFolders);
        } else if ("newest".equals(albumListType)) {
            albums = mediaFileService.getNewestAlbums(offset, count, musicFolders);
        } else if ("starred".equals(albumListType)) {
            albums = mediaFileService.getStarredAlbums(offset, count, player.getUsername(), musicFolders);
        } else if ("random".equals(albumListType)) {
            albums = searchService.getRandomAlbums(count, musicFolders);
        } else if ("alphabetical".equals(albumListType)) {
            albums = mediaFileService.getAlphabeticalAlbums(offset, count, true, musicFolders);
        } else if ("decade".equals(albumListType)) {
            int fromYear = Integer.parseInt(decade);
            int toYear = fromYear + 9;
            albums = mediaFileService.getAlbumsByYear(offset, count, fromYear, toYear, musicFolders);
        } else if ("genre".equals(albumListType)) {
            albums = mediaFileService.getAlbumsByGenre(offset, count, genre, musicFolders);
        } else {
            albums = Collections.emptyList();
        }

        List<MediaFile> songs = new ArrayList<>();
        for (MediaFile album : albums) {
            songs.addAll(mediaFileService.getChildrenOf(album, true, false, false));
        }
        Collections.shuffle(songs);
        songs = songs.subList(0, Math.min(40, songs.size()));

        doPlay(player, songs, null, sessionId);
    }

    public void playRandom(Player player, int id, int count, String sessionId) {
        MediaFile file = mediaFileService.getMediaFile(id);
        List<MediaFile> randomFiles = mediaFileService.getRandomSongsForParent(file, count);

        doPlay(player, randomFiles, null, sessionId);
    }

    public void playSimilar(Player player, int id, int count, String sessionId) {
        MediaFile artist = mediaFileService.getMediaFile(id);
        List<MusicFolder> musicFolders = settingsService.getMusicFoldersForUser(player.getUsername());
        List<MediaFile> similarSongs = lastFmService.getSimilarSongs(artist, count, musicFolders);

        doPlay(player, similarSongs, null, sessionId);
    }

    private void doPlay(Player player, List<MediaFile> files, InternetRadio radio, String sessionId) {
        if (player.isWeb()) {
            mediaFileService.removeVideoFiles(files);
        }
        player.getPlayQueue().addFiles(false, files);
        player.getPlayQueue().setRandomSearchCriteria(null);
        player.getPlayQueue().setInternetRadio(radio);
        broadcastPlayQueue(player, startAt0, sessionId);
    }

    public void add(Player player, List<Integer> ids, Integer index, boolean removeVideoFiles, boolean broadcast) {
        PlayQueue playQueue = player.getPlayQueue();
        List<MediaFile> files = new ArrayList<>();
        for (int id : ids) {
            MediaFile ancestor = mediaFileService.getMediaFile(id);
            files.addAll(mediaFileService.getDescendantsOf(ancestor, true));
        }
        if (removeVideoFiles) {
            mediaFileService.removeVideoFiles(files);
        }
        if (index != null) {
            playQueue.addFilesAt(files, index);
        } else {
            playQueue.addFiles(true, files);
        }
        playQueue.setRandomSearchCriteria(null);
        playQueue.setInternetRadio(null);
        if (broadcast) {
            broadcastPlayQueue(player);
        }
    }

    public void addRandomCriteria(Player player, boolean append, RandomSearchCriteria criteria, boolean autoRandom) {
        player.getPlayQueue().addFiles(append, mediaFileService.getRandomSongs(criteria, player.getUsername()));
        player.getPlayQueue().setRandomSearchCriteria(autoRandom ? criteria : null);
        player.getPlayQueue().setInternetRadio(null);
        broadcastPlayQueue(player);
    }

    public void addPlaylist(Player player, int id, boolean removeVideoFiles) {
        PlayQueue playQueue = player.getPlayQueue();

        List<MediaFile> files = playlistService.getFilesInPlaylist(id);
        if (removeVideoFiles) {
            mediaFileService.removeVideoFiles(files);
        }

        playQueue.addFiles(true, files);

        playQueue.setRandomSearchCriteria(null);
        playQueue.setInternetRadio(null);
        broadcastPlayQueue(player);
    }

    public void reset(Player player, List<Integer> ids, boolean removeVideoFiles) {
        PlayQueue playQueue = player.getPlayQueue();
        MediaFile currentFile = playQueue.getCurrentFile();
        PlayQueue.Status status = playQueue.getStatus();

        playQueue.clear();
        add(player, ids, null, removeVideoFiles, false);

        int index = currentFile == null ? -1 : playQueue.getFiles().indexOf(currentFile);
        playQueue.setIndex(index);
        playQueue.setStatus(status);
        broadcastPlayQueue(player);
    }

    public void clear(Player player) {
        player.getPlayQueue().clear();
        broadcastPlayQueue(player);
    }

    public void shuffle(Player player) {
        player.getPlayQueue().shuffle();
        broadcastPlayQueue(player);
    }

    public void remove(Player player, List<Integer> indexes) {
        Collections.sort(indexes);

        for (int i = indexes.size() - 1; i >= 0; i--) {
            player.getPlayQueue().removeFileAt(indexes.get(i));
        }
        broadcastPlayQueue(player);
    }

    public void rearrange(Player player, List<Integer> indexes) {
        player.getPlayQueue().rearrange(indexes);
        broadcastPlayQueue(player);
    }

    public void up(Player player, int index) {
        player.getPlayQueue().moveUp(index);
        broadcastPlayQueue(player);
    }

    public void down(Player player, int index) {
        player.getPlayQueue().moveDown(index);
        broadcastPlayQueue(player);
    }

    public void toggleRepeat(Player player) {
        PlayQueue playQueue = player.getPlayQueue();
        if (playQueue.isShuffleRadioEnabled()) {
            playQueue.setRandomSearchCriteria(null);
            playQueue.setRepeatStatus(RepeatStatus.OFF);
        } else {
            playQueue.setRepeatStatus(RepeatStatus.getNext(playQueue.getRepeatStatus()));
        }
        runAsync(() -> brokerTemplate.convertAndSendToUser(player.getUsername(),
                "/queue/playqueues/" + player.getId() + "/repeat", playQueue.getRepeatStatus()));
    }

    public void undo(Player player) {
        player.getPlayQueue().undo();
        broadcastPlayQueue(player);
    }

    public void sort(Player player, PlayQueue.SortOrder order) {
        player.getPlayQueue().sort(order);
        broadcastPlayQueue(player);
    }

    private static final Function<PlayQueueInfo, PlayQueueInfo> identity = pq -> pq;
    private static final Function<PlayQueueInfo, PlayQueueInfo> startAt0 = pq -> pq.setStartPlayerAt(0);

    //
    // Methods dedicated to jukebox
    //
    public void setJukeboxGain(Player player, float gain) {
        jukeboxService.setGain(player, gain);
        runAsync(() -> brokerTemplate.convertAndSendToUser(player.getUsername(),
                "/queue/playqueues/" + player.getId() + "/jukebox/gain", gain));
    }

    public void setJukeboxPosition(Player player, int positionInSeconds) {
        jukeboxService.setPosition(player, positionInSeconds);
        runAsync(() -> brokerTemplate.convertAndSendToUser(player.getUsername(),
                "/queue/playqueues/" + player.getId() + "/jukebox/position", positionInSeconds));
    }

    //
    // End : Methods dedicated to jukebox
    //

    private void broadcastPlayQueue(Player player) {
        broadcastPlayQueue(player, identity, null);
    }

    private void broadcastPlayQueue(Player player, Function<PlayQueueInfo, PlayQueueInfo> playQueueModifier, String triggeringSessionId) {
        runAsync(() -> {
            PlayQueueInfo info = playQueueModifier.apply(getPlayQueueInfo(player));
            brokerTemplate.convertAndSendToUser(player.getUsername(),
                    "/queue/playqueues/" + player.getId() + "/updated", info);
            postBroadcast(info, player, triggeringSessionId);
        });
    }

    private void postBroadcast(PlayQueueInfo info, Player player, String sessionId) {
        if (info.getStartPlayerAt() != -1) {
            if (player.isWeb() && sessionId != null) {
                // trigger the web player to start playing at this location
                SimpMessageHeaderAccessor headerAccessor = SimpMessageHeaderAccessor.create(SimpMessageType.MESSAGE);
                headerAccessor.setSessionId(sessionId);
                brokerTemplate.convertAndSendToUser(player.getUsername(),
                        "/queue/playqueues/" + player.getId() + "/skip",
                        ImmutableMap.of("index", info.getStartPlayerAt(), "offset", info.getStartPlayerAtPosition()),
                        headerAccessor.getMessageHeaders());
            } else if (!player.isExternalWithPlaylist()) {
                skip(player, info.getStartPlayerAt(), info.getStartPlayerAtPosition());
            }
        }
    }

    public PlayQueueInfo getPlayQueueInfo(Player player) {
        PlayQueue playQueue = player.getPlayQueue();

        List<MediaFileEntry> entries;
        if (playQueue.isInternetRadioEnabled()) {
            entries = convertInternetRadio(player);
        } else {
            entries = convertMediaFileList(player);
        }

        float gain = jukeboxService.getGain(player);

        return new PlayQueueInfo(entries, playQueue.getStatus(), playQueue.getRepeatStatus(), playQueue.isShuffleRadioEnabled(), playQueue.isInternetRadioEnabled(), gain);
    }

    private List<MediaFileEntry> convertMediaFileList(Player player) {
        String url = ""; // NetworkService.getBaseUrl(request);
<<<<<<< HEAD
        Function<MediaFile, String> streamUrlGenerator = file -> url + "stream?player=" + player.getId() + "&id="
                + file.getId();
        Function<MediaFile, String> remoteStreamUrlGenerator = file -> jwtSecurityService
                .addJWTToken(url + "ext/stream?player=" + player.getId() + "&id=" + file.getId());
        Function<MediaFile, String> remoteCoverArtUrlGenerator = file -> jwtSecurityService
                .addJWTToken(url + "ext/coverArt.view?id=" + file.getId());
=======
        Locale locale = localeResolver.resolveLocale(player.getUsername());
        PlayQueue playQueue = player.getPlayQueue();

        List<PlayQueueInfo.Entry> entries = new ArrayList<>(playQueue.getFiles().size());
        for (MediaFile file : playQueue.getFiles()) {

            String albumUrl = url + "main.view?id=" + file.getId();
            String streamUrl = url + "stream?player=" + player.getId() + "&id=" + file.getId();
            String coverArtUrl = url + "coverArt.view?id=" + file.getId();

            String remoteStreamUrl = jwtSecurityService.addJWTToken(player.getUsername(), url + "ext/stream?player=" + player.getId() + "&id=" + file.getId());
            String remoteCoverArtUrl = jwtSecurityService.addJWTToken(player.getUsername(), url + "ext/coverArt.view?id=" + file.getId());

            boolean starred = mediaFileService.getMediaFileStarredDate(file.getId(), player.getUsername()) != null;
            entries.add(new PlayQueueInfo.Entry(file.getId(), file.getTrackNumber(), file.getTitle(), file.getArtist(),
                    file.getAlbumName(), file.getGenre(), file.getYear(), formatBitRate(file), file.getDuration(),
                    file.getDurationString(), file.getFormat(), StringUtil.getMimeType(file.getFormat()),
                    StringUtil.formatBytes(file.getFileSize(), locale), starred, albumUrl, streamUrl, remoteStreamUrl,
                    coverArtUrl, remoteCoverArtUrl));
        }
>>>>>>> 752217bf

        return mediaFileService.toMediaFileEntryList(player.getPlayQueue().getFiles(), true, player.getUsername(),
                streamUrlGenerator, remoteStreamUrlGenerator, remoteCoverArtUrlGenerator);
    }

    private List<MediaFileEntry> convertInternetRadio(Player player) {
        PlayQueue playQueue = player.getPlayQueue();
        InternetRadio radio = playQueue.getInternetRadio();

        final String radioHomepageUrl = radio.getHomepageUrl();
        final String radioName = radio.getName();

        List<InternetRadioSource> sources = internetRadioService.getInternetRadioSources(radio);
        List<MediaFileEntry> entries = new ArrayList<>(sources.size());
        for (InternetRadioSource streamSource : sources) {
            // Fake entry id so that the source can be selected in the UI
            int streamId = -(1 + entries.size());
            Integer streamTrackNumber = entries.size();
            String streamUrl = streamSource.getStreamUrl();
            entries.add(new MediaFileEntry(streamId, // Entry id
                    streamTrackNumber, // Track number
                    streamUrl, // Track title (use radio stream URL for now)
                    "", // Track artist
                    radioName, // Album name (use radio name)
                    "Internet Radio", // Genre
                    0, // Year
                    "", // Bit rate
                    null, // Dimensions
                    0.0, // Duration
                    "", // Duration (as string)
                    "", // Format
                    "", // Content Type
                    "", // Entry Type
                    "", // File size
                    false, // Starred
                    radioHomepageUrl, // Album URL (use radio home page URL)
                    streamUrl, // Stream URL
                    streamUrl, // Remote stream URL
                    null, // Cover art URL
                    null // Remote cover art URL
            ));
        }

        return entries;
    }
}<|MERGE_RESOLUTION|>--- conflicted
+++ resolved
@@ -539,36 +539,12 @@
 
     private List<MediaFileEntry> convertMediaFileList(Player player) {
         String url = ""; // NetworkService.getBaseUrl(request);
-<<<<<<< HEAD
         Function<MediaFile, String> streamUrlGenerator = file -> url + "stream?player=" + player.getId() + "&id="
                 + file.getId();
         Function<MediaFile, String> remoteStreamUrlGenerator = file -> jwtSecurityService
-                .addJWTToken(url + "ext/stream?player=" + player.getId() + "&id=" + file.getId());
+                .addJWTToken(player.getUsername(), url + "ext/stream?player=" + player.getId() + "&id=" + file.getId());
         Function<MediaFile, String> remoteCoverArtUrlGenerator = file -> jwtSecurityService
-                .addJWTToken(url + "ext/coverArt.view?id=" + file.getId());
-=======
-        Locale locale = localeResolver.resolveLocale(player.getUsername());
-        PlayQueue playQueue = player.getPlayQueue();
-
-        List<PlayQueueInfo.Entry> entries = new ArrayList<>(playQueue.getFiles().size());
-        for (MediaFile file : playQueue.getFiles()) {
-
-            String albumUrl = url + "main.view?id=" + file.getId();
-            String streamUrl = url + "stream?player=" + player.getId() + "&id=" + file.getId();
-            String coverArtUrl = url + "coverArt.view?id=" + file.getId();
-
-            String remoteStreamUrl = jwtSecurityService.addJWTToken(player.getUsername(), url + "ext/stream?player=" + player.getId() + "&id=" + file.getId());
-            String remoteCoverArtUrl = jwtSecurityService.addJWTToken(player.getUsername(), url + "ext/coverArt.view?id=" + file.getId());
-
-            boolean starred = mediaFileService.getMediaFileStarredDate(file.getId(), player.getUsername()) != null;
-            entries.add(new PlayQueueInfo.Entry(file.getId(), file.getTrackNumber(), file.getTitle(), file.getArtist(),
-                    file.getAlbumName(), file.getGenre(), file.getYear(), formatBitRate(file), file.getDuration(),
-                    file.getDurationString(), file.getFormat(), StringUtil.getMimeType(file.getFormat()),
-                    StringUtil.formatBytes(file.getFileSize(), locale), starred, albumUrl, streamUrl, remoteStreamUrl,
-                    coverArtUrl, remoteCoverArtUrl));
-        }
->>>>>>> 752217bf
-
+                .addJWTToken(player.getUsername(), url + "ext/coverArt.view?id=" + file.getId());
         return mediaFileService.toMediaFileEntryList(player.getPlayQueue().getFiles(), true, player.getUsername(),
                 streamUrlGenerator, remoteStreamUrlGenerator, remoteCoverArtUrlGenerator);
     }
