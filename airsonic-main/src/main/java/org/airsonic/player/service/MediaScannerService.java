/*
 This file is part of Airsonic.

 Airsonic is free software: you can redistribute it and/or modify
 it under the terms of the GNU General Public License as published by
 the Free Software Foundation, either version 3 of the License, or
 (at your option) any later version.

 Airsonic is distributed in the hope that it will be useful,
 but WITHOUT ANY WARRANTY; without even the implied warranty of
 MERCHANTABILITY or FITNESS FOR A PARTICULAR PURPOSE.  See the
 GNU General Public License for more details.

 You should have received a copy of the GNU General Public License
 along with Airsonic.  If not, see <http://www.gnu.org/licenses/>.

 Copyright 2016 (C) Airsonic Authors
 Based upon Subsonic, Copyright 2009 (C) Sindre Mehus
 */
package org.airsonic.player.service;

import org.airsonic.player.dao.AlbumDao;
import org.airsonic.player.dao.ArtistDao;
import org.airsonic.player.dao.MediaFileDao;
import org.airsonic.player.domain.*;
import org.airsonic.player.service.search.IndexManager;
import org.apache.commons.lang.ObjectUtils;
import org.slf4j.Logger;
import org.slf4j.LoggerFactory;
import org.springframework.beans.factory.annotation.Autowired;
import org.springframework.stereotype.Service;

import javax.annotation.PostConstruct;

import java.io.File;
import java.time.Instant;
import java.time.LocalDateTime;
import java.time.temporal.ChronoUnit;
import java.util.*;
import java.util.concurrent.Executors;
import java.util.concurrent.ScheduledExecutorService;
import java.util.concurrent.TimeUnit;

/**
 * Provides services for scanning the music library.
 *
 * @author Sindre Mehus
 */
@Service
public class MediaScannerService {

    private static final Logger LOG = LoggerFactory.getLogger(MediaScannerService.class);

    private boolean scanning;
    
    private ScheduledExecutorService scheduler;
    
    @Autowired
    private SettingsService settingsService;
    @Autowired
    private IndexManager indexManager;
    @Autowired
    private PlaylistService playlistService;
    @Autowired
    private MediaFileService mediaFileService;
    @Autowired
    private MediaFileDao mediaFileDao;
    @Autowired
    private ArtistDao artistDao;
    @Autowired
    private AlbumDao albumDao;
    private int scanCount;

    @PostConstruct
    public void init() {
        indexManager.initializeIndexDirectory();
        schedule();
    }

    public void initNoSchedule() {
        indexManager.deleteOldIndexFiles();
    }

    /**
     * Schedule background execution of media library scanning.
     */
    public synchronized void schedule() {
        if (scheduler != null) {
            scheduler.shutdown();
        }
        
        long daysBetween = settingsService.getIndexCreationInterval();
        int hour = settingsService.getIndexCreationHour();

        if (daysBetween == -1) {
            LOG.info("Automatic media scanning disabled.");
            return;
        }
        
        scheduler = Executors.newSingleThreadScheduledExecutor();
        
        LocalDateTime now = LocalDateTime.now();
        LocalDateTime nextRun = now.withHour(hour).withMinute(0).withSecond(0);
        if (now.compareTo(nextRun) > 0)
            nextRun = nextRun.plusDays(1);

        long initialDelay = ChronoUnit.MILLIS.between(now, nextRun);
          
        scheduler.scheduleAtFixedRate(() -> scanLibrary(), initialDelay, TimeUnit.DAYS.toMillis(daysBetween), TimeUnit.MILLISECONDS);

        LOG.info("Automatic media library scanning scheduled to run every {} day(s), starting at {}", daysBetween, nextRun);

        // In addition, create index immediately if it doesn't exist on disk.
        if (neverScanned()) {
            LOG.info("Media library never scanned. Doing it now.");
            scanLibrary();
        }
    }

    boolean neverScanned() {
        return indexManager.getStatistics() == null;
    }

    /**
     * Returns whether the media library is currently being scanned.
     */
    public synchronized boolean isScanning() {
        return scanning;
    }

    /**
     * Returns the number of files scanned so far.
     */
    public int getScanCount() {
        return scanCount;
    }

    /**
     * Scans the media library.
     * The scanning is done asynchronously, i.e., this method returns immediately.
     */
    public synchronized void scanLibrary() {
        if (isScanning()) {
            return;
        }
        scanning = true;

        Thread thread = new Thread("MediaLibraryScanner") {
            @Override
            public void run() {
                doScanLibrary();
                playlistService.importPlaylists();
                mediaFileDao.checkpoint();
            }
        };

        thread.setPriority(Thread.MIN_PRIORITY);
        thread.start();
    }

    private void doScanLibrary() {
        LOG.info("Starting to scan media library.");
<<<<<<< HEAD
        Instant lastScanned = Instant.now().truncatedTo(ChronoUnit.SECONDS);
        LOG.debug("New last scan date is {}", lastScanned);
=======
        MediaLibraryStatistics statistics = new MediaLibraryStatistics(
                DateUtils.truncate(new Date(), Calendar.SECOND));
        LOG.debug("New last scan date is " + statistics.getScanDate());
>>>>>>> 2caa2550

        try {

            // Maps from artist name to album count.
            Map<String, Integer> albumCount = new HashMap<String, Integer>();
            Genres genres = new Genres();

            scanCount = 0;

            mediaFileService.setMemoryCacheEnabled(false);
            indexManager.startIndexing();

            mediaFileService.clearMemoryCache();

            // Recurse through all files on disk.
            for (MusicFolder musicFolder : settingsService.getAllMusicFolders()) {
                MediaFile root = mediaFileService.getMediaFile(musicFolder.getPath(), false);
                scanFile(root, musicFolder, statistics, albumCount, genres, false);
            }

            // Scan podcast folder.
            File podcastFolder = new File(settingsService.getPodcastFolder());
            if (podcastFolder.exists()) {
                scanFile(mediaFileService.getMediaFile(podcastFolder), new MusicFolder(podcastFolder, null, true, null),
                         statistics, albumCount, genres, true);
            }

            LOG.info("Scanned media library with " + scanCount + " entries.");

            LOG.info("Marking non-present files.");
            mediaFileDao.markNonPresent(statistics.getScanDate());
            LOG.info("Marking non-present artists.");
            artistDao.markNonPresent(statistics.getScanDate());
            LOG.info("Marking non-present albums.");
            albumDao.markNonPresent(statistics.getScanDate());

            // Update statistics
            statistics.incrementArtists(albumCount.size());
            for (Integer albums : albumCount.values()) {
                statistics.incrementAlbums(albums);
            }

            // Update genres
            mediaFileDao.updateGenres(genres.getGenres());

            LOG.info("Completed media library scan.");

        } catch (Throwable x) {
            LOG.error("Failed to scan media library.", x);
        } finally {
            mediaFileService.setMemoryCacheEnabled(true);
            indexManager.stopIndexing(statistics);
            scanning = false;
        }
    }

<<<<<<< HEAD
    private void scanFile(MediaFile file, MusicFolder musicFolder, Instant lastScanned,
=======
    private void scanFile(MediaFile file, MusicFolder musicFolder, MediaLibraryStatistics statistics,
>>>>>>> 2caa2550
                          Map<String, Integer> albumCount, Genres genres, boolean isPodcast) {
        scanCount++;
        if (scanCount % 250 == 0) {
            LOG.info("Scanned media library with " + scanCount + " entries.");
        }

        LOG.trace("Scanning file {}", file.getPath());

        // Update the root folder if it has changed.
        if (!musicFolder.getPath().getPath().equals(file.getFolder())) {
            file.setFolder(musicFolder.getPath().getPath());
            mediaFileDao.createOrUpdateMediaFile(file);
        }

        indexManager.index(file);

        if (file.isDirectory()) {
            for (MediaFile child : mediaFileService.getChildrenOf(file, true, false, false, false)) {
                scanFile(child, musicFolder, statistics, albumCount, genres, isPodcast);
            }
            for (MediaFile child : mediaFileService.getChildrenOf(file, false, true, false, false)) {
                scanFile(child, musicFolder, statistics, albumCount, genres, isPodcast);
            }
        } else {
            if (!isPodcast) {
                updateAlbum(file, musicFolder, statistics.getScanDate(), albumCount);
                updateArtist(file, musicFolder, statistics.getScanDate(), albumCount);
            }
            statistics.incrementSongs(1);
        }

        updateGenres(file, genres);
        mediaFileDao.markPresent(file.getPath(), statistics.getScanDate());
        artistDao.markPresent(file.getAlbumArtist(), statistics.getScanDate());

        if (file.getDurationSeconds() != null) {
            statistics.incrementTotalDurationInSeconds(file.getDurationSeconds());
        }
        if (file.getFileSize() != null) {
            statistics.incrementTotalLengthInBytes(file.getFileSize());
        }
    }

    private void updateGenres(MediaFile file, Genres genres) {
        String genre = file.getGenre();
        if (genre == null) {
            return;
        }
        if (file.isAlbum()) {
            genres.incrementAlbumCount(genre);
        }
        else if (file.isAudio()) {
            genres.incrementSongCount(genre);
        }
    }

    private void updateAlbum(MediaFile file, MusicFolder musicFolder, Instant lastScanned, Map<String, Integer> albumCount) {
        String artist = file.getAlbumArtist() != null ? file.getAlbumArtist() : file.getArtist();
        if (file.getAlbumName() == null || artist == null || file.getParentPath() == null || !file.isAudio()) {
            return;
        }

        Album album = albumDao.getAlbumForFile(file);
        if (album == null) {
            album = new Album();
            album.setPath(file.getParentPath());
            album.setName(file.getAlbumName());
            album.setArtist(artist);
            album.setCreated(file.getChanged());
        }
        if (file.getMusicBrainzReleaseId() != null) {
            album.setMusicBrainzReleaseId(file.getMusicBrainzReleaseId());
        }
        if (file.getYear() != null) {
            album.setYear(file.getYear());
        }
        if (file.getGenre() != null) {
            album.setGenre(file.getGenre());
        }
        MediaFile parent = mediaFileService.getParentOf(file);
        if (parent != null && parent.getCoverArtPath() != null) {
            album.setCoverArtPath(parent.getCoverArtPath());
        }

        boolean firstEncounter = !lastScanned.equals(album.getLastScanned());
        if (firstEncounter) {
            album.setFolderId(musicFolder.getId());
            album.setDurationSeconds(0);
            album.setSongCount(0);
            Integer n = albumCount.get(artist);
            albumCount.put(artist, n == null ? 1 : n + 1);
        }
        if (file.getDurationSeconds() != null) {
            album.setDurationSeconds(album.getDurationSeconds() + file.getDurationSeconds());
        }
        if (file.isAudio()) {
            album.setSongCount(album.getSongCount() + 1);
        }
        album.setLastScanned(lastScanned);
        album.setPresent(true);
        albumDao.createOrUpdateAlbum(album);
        if (firstEncounter) {
            indexManager.index(album);
        }

        // Update the file's album artist, if necessary.
        if (!ObjectUtils.equals(album.getArtist(), file.getAlbumArtist())) {
            file.setAlbumArtist(album.getArtist());
            mediaFileDao.createOrUpdateMediaFile(file);
        }
    }

    private void updateArtist(MediaFile file, MusicFolder musicFolder, Instant lastScanned, Map<String, Integer> albumCount) {
        if (file.getAlbumArtist() == null || !file.isAudio()) {
            return;
        }

        Artist artist = artistDao.getArtist(file.getAlbumArtist());
        if (artist == null) {
            artist = new Artist();
            artist.setName(file.getAlbumArtist());
        }
        if (artist.getCoverArtPath() == null) {
            MediaFile parent = mediaFileService.getParentOf(file);
            if (parent != null) {
                artist.setCoverArtPath(parent.getCoverArtPath());
            }
        }
        boolean firstEncounter = !lastScanned.equals(artist.getLastScanned());

        if (firstEncounter) {
            artist.setFolderId(musicFolder.getId());
        }
        Integer n = albumCount.get(artist.getName());
        artist.setAlbumCount(n == null ? 0 : n);

        artist.setLastScanned(lastScanned);
        artist.setPresent(true);
        artistDao.createOrUpdateArtist(artist);

        if (firstEncounter) {
            indexManager.index(artist, musicFolder);
        }
    }

    public void setSettingsService(SettingsService settingsService) {
        this.settingsService = settingsService;
    }

    public void setMediaFileService(MediaFileService mediaFileService) {
        this.mediaFileService = mediaFileService;
    }

    public void setMediaFileDao(MediaFileDao mediaFileDao) {
        this.mediaFileDao = mediaFileDao;
    }

    public void setArtistDao(ArtistDao artistDao) {
        this.artistDao = artistDao;
    }

    public void setAlbumDao(AlbumDao albumDao) {
        this.albumDao = albumDao;
    }

    public void setPlaylistService(PlaylistService playlistService) {
        this.playlistService = playlistService;
    }
}<|MERGE_RESOLUTION|>--- conflicted
+++ resolved
@@ -160,14 +160,9 @@
 
     private void doScanLibrary() {
         LOG.info("Starting to scan media library.");
-<<<<<<< HEAD
-        Instant lastScanned = Instant.now().truncatedTo(ChronoUnit.SECONDS);
-        LOG.debug("New last scan date is {}", lastScanned);
-=======
         MediaLibraryStatistics statistics = new MediaLibraryStatistics(
-                DateUtils.truncate(new Date(), Calendar.SECOND));
-        LOG.debug("New last scan date is " + statistics.getScanDate());
->>>>>>> 2caa2550
+                Instant.now().truncatedTo(ChronoUnit.SECONDS));
+        LOG.debug("New last scan date is {}", statistics.getScanDate());
 
         try {
 
@@ -224,11 +219,7 @@
         }
     }
 
-<<<<<<< HEAD
-    private void scanFile(MediaFile file, MusicFolder musicFolder, Instant lastScanned,
-=======
     private void scanFile(MediaFile file, MusicFolder musicFolder, MediaLibraryStatistics statistics,
->>>>>>> 2caa2550
                           Map<String, Integer> albumCount, Genres genres, boolean isPodcast) {
         scanCount++;
         if (scanCount % 250 == 0) {
