--- conflicted
+++ resolved
@@ -45,12 +45,8 @@
 
     private static final String CHANNEL_INSERT_COLUMNS = "url, title, description, image_url, status, error_message, media_file_id";
     private static final String CHANNEL_QUERY_COLUMNS = "id, " + CHANNEL_INSERT_COLUMNS;
-<<<<<<< HEAD
+    private static final String CHANNEL_RULES_COLUMNS = "id, check_interval, retention_count, download_count";
     private static final String EPISODE_INSERT_COLUMNS = "channel_id, url, media_file_id, title, description, publish_date, " +
-=======
-    private static final String CHANNEL_RULES_COLUMNS = "id, check_interval, retention_count, download_count";
-    private static final String EPISODE_INSERT_COLUMNS = "channel_id, url, path, title, description, publish_date, " +
->>>>>>> 918333a5
                                                         "duration, bytes_total, bytes_downloaded, status, error_message";
     private static final String EPISODE_QUERY_COLUMNS = "id, " + EPISODE_INSERT_COLUMNS;
 
